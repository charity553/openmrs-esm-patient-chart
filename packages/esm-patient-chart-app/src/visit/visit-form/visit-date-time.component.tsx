--- conflicted
+++ resolved
@@ -2,19 +2,14 @@
 import styles from './visit-form.scss';
 import { Controller, useFormContext } from 'react-hook-form';
 import { type VisitFormData } from './visit-form.resource';
-<<<<<<< HEAD
 import {
   DatePicker,
   DatePickerInput,
-  Layer,
   SelectItem,
   TimePicker,
   TimePickerSelect,
   InlineNotification,
 } from '@carbon/react';
-=======
-import { DatePicker, DatePickerInput, SelectItem, TimePicker, TimePickerSelect } from '@carbon/react';
->>>>>>> fb8c502e
 import classNames from 'classnames';
 import { useLayoutType, ResponsiveWrapper } from '@openmrs/esm-framework';
 import { useTranslation } from 'react-i18next';
@@ -47,13 +42,8 @@
         <Controller
           name={dateFieldName}
           control={control}
-<<<<<<< HEAD
           render={({ field: dateField }) => (
-            <ResponsiveWrapper isTablet={isTablet}>
-=======
-          render={({ field: { onBlur, onChange, value } }) => (
             <ResponsiveWrapper>
->>>>>>> fb8c502e
               <DatePicker
                 {...dateField}
                 dateFormat="d/m/Y"
