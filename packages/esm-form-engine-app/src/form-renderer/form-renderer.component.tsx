--- conflicted
+++ resolved
@@ -7,10 +7,6 @@
 import { age, displayName, showModal, showSnackbar, useConfig, type Visit } from '@openmrs/esm-framework';
 import { launchPatientWorkspace, type DefaultPatientWorkspaceProps } from '@openmrs/esm-patient-common-lib';
 import { type ConfigObject } from '../config-schema';
-<<<<<<< HEAD
-
-=======
->>>>>>> fd4b0373
 import FormError from './form-error.component';
 import PrintComponent from '../form-print/print.component';
 import useFormSchema from '../hooks/useFormSchema';
@@ -160,15 +156,12 @@
     onPrintError: handlePrintError,
   });
 
-<<<<<<< HEAD
   useEffect(() => {
     if (typeof onBeforeGetContentResolve.current === 'function') {
       onBeforeGetContentResolve.current();
     }
   }, [onBeforeGetContentResolve]);
 
-=======
->>>>>>> fd4b0373
   if (isLoading) {
     return (
       <div className={styles.loaderContainer}>
@@ -187,11 +180,7 @@
 
   return (
     <>
-<<<<<<< HEAD
       {printOptions?.showPrintButton && schema && additionalProps?.mode === 'view' && (
-=======
-      {printOptions?.showPrintButton && schema && (
->>>>>>> fd4b0373
         <Button
           className={styles.printButton}
           disabled={isPrinting}
